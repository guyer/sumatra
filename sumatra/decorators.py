--- conflicted
+++ resolved
@@ -89,12 +89,8 @@
         project.add_record(record)
         start_time = time.time()
         with _grab_stdout_stderr() as stdout_stderr:
-<<<<<<< HEAD
-            main(*args, **kwargs)
-            record.stdout_stderr = stdout_stderr.getvalue()
-=======
             try:
-                main(parameters, *args, **kwargs)
+                main(*args, **kwargs)
                 status = "finished"
             except KeyboardInterrupt:
                 status = "killed"
@@ -106,7 +102,6 @@
                 record.stdout_stderr = stdout_stderr.getvalue()
         record.add_tag(STATUS_FORMAT % (status + "..."))
         project.save_record(record)
->>>>>>> a88b3720
         record.duration = time.time() - start_time
         record.output_data = record.datastore.find_new_data(record.timestamp)
         record.add_tag(STATUS_FORMAT % status)
